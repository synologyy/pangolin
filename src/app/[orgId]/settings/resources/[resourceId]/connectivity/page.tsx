--- conflicted
+++ resolved
@@ -64,11 +64,7 @@
 import { SwitchInput } from "@app/components/SwitchInput";
 
 const addTargetSchema = z.object({
-<<<<<<< HEAD
     ip: z.union([z.string().ip(), z.literal("localhost")]),
-=======
-    ip: z.string().ip().or(z.literal('localhost')),
->>>>>>> 17d1d79d
     method: z.string(),
     port: z.coerce.number().int().positive()
     // protocol: z.string(),
