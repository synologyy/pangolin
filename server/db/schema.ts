--- conflicted
+++ resolved
@@ -140,14 +140,8 @@
 
 export const roles = sqliteTable("roles", {
     roleId: integer("roleId").primaryKey({ autoIncrement: true }),
-<<<<<<< HEAD
     orgId: integer("orgId").references(() => orgs.orgId, { onDelete: "cascade" }),
     isSuperuserRole: integer("isSuperuserRole", { mode: "boolean" }),
-=======
-    orgId: integer("orgId").references(() => orgs.orgId, {
-        onDelete: "cascade",
-    }),
->>>>>>> 6fb569e2
     name: text("name").notNull(),
     description: text("description"),
 });
